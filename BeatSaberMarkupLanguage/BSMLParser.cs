﻿using BeatSaberMarkupLanguage.Attributes;
using BeatSaberMarkupLanguage.Components;
using BeatSaberMarkupLanguage.Macros;
using BeatSaberMarkupLanguage.Notify;
using BeatSaberMarkupLanguage.Parser;
using BeatSaberMarkupLanguage.Tags;
using BeatSaberMarkupLanguage.TypeHandlers;
using System;
using System.Collections.Generic;
using System.IO;
using System.Linq;
using System.Reflection;
using System.Xml;
using UnityEngine;

namespace BeatSaberMarkupLanguage
{
    public class BSMLParser : PersistentSingleton<BSMLParser>
    {
        internal static string MACRO_PREFIX => "macro.";
        internal static string RETRIEVE_VALUE_PREFIX => "~";
        internal static string SUBSCRIVE_EVENT_ACTION_PREFIX => "#";

        private Dictionary<string, BSMLTag> tags = new Dictionary<string, BSMLTag>();
        private Dictionary<string, BSMLMacro> macros = new Dictionary<string, BSMLMacro>();
        private List<TypeHandler> typeHandlers;

        private XmlDocument doc = new XmlDocument();
        private XmlReaderSettings readerSettings = new XmlReaderSettings();

        public void Awake()
        {
            readerSettings.IgnoreComments = true;

            foreach (BSMLTag tag in Utilities.GetListOfType<BSMLTag>())
                RegisterTag(tag);

            foreach (BSMLMacro macro in Utilities.GetListOfType<BSMLMacro>())
                RegisterMacro(macro);

            typeHandlers = Utilities.GetListOfType<TypeHandler>();
            foreach (TypeHandler typeHandler in typeHandlers.ToArray())
            {
                Type type = (typeHandler.GetType().GetCustomAttributes(typeof(ComponentHandler), true).FirstOrDefault() as ComponentHandler)?.type;
                if (type == null)
                {
                    Logger.log.Warn($"TypeHandler {typeHandler.GetType().FullName} does not have the [ComponentHandler] attribute and will be ignored.");
                    typeHandlers.Remove(typeHandler);
                }
            }
        }

        public void MenuSceneLoaded()
        {
            foreach (BSMLTag tag in tags.Values)
            {
                if (!tag.isInitialized)
                {
                    tag.Setup();
                    tag.isInitialized = true;
                }
            }

#if false//don't worry about this, it's for the docs
            string contents = "";
            foreach (BSMLTag tag in Utilities.GetListOfType<BSMLTag>())
            {
                tag.Setup();
                contents += $"- type: {tag.GetType().Name}\n";
                contents += $"  aliases:\n";
                foreach (string alias in tag.Aliases)
                    contents += $"  - {alias}\n";
                contents += $"  components:\n";
                GameObject currentNode = tag.CreateObject(transform);
                foreach (TypeHandler typeHandler in typeHandlers)
                {
                    Type type = (typeHandler.GetType().GetCustomAttributes(typeof(ComponentHandler), true).FirstOrDefault() as ComponentHandler).type;
                    if (GetExternalComponent(currentNode, type) != null)
                        contents += $"  - {type.Name}\n";
                }
            }
            File.WriteAllText(Path.Combine(Environment.CurrentDirectory, "Tags.yml"), contents);
#endif
        }

        public void RegisterTag(BSMLTag tag)
        {
            foreach (string alias in tag.Aliases)
                tags.Add(alias, tag);
        }
        public void RegisterMacro(BSMLMacro macro)
        {
            foreach (string alias in macro.Aliases)
                macros.Add(MACRO_PREFIX + alias, macro);
        }

        public void RegisterTypeHandler(TypeHandler typeHandler)
        {
            typeHandlers.Add(typeHandler);
        }

        public BSMLParserParams Parse(string content, GameObject parent, object host = null)
        {
            doc.Load(XmlReader.Create(new StringReader(content), readerSettings));
            return Parse(doc, parent, host);
        }

        public BSMLParserParams Parse(XmlNode parentNode, GameObject parent, object host = null)
        {
            BSMLParserParams parserParams = new BSMLParserParams();
            parserParams.host = host;
            if (host != null)
            {
                foreach (MethodInfo methodInfo in host.GetType().GetMethods(BindingFlags.Instance | BindingFlags.Static | BindingFlags.Public | BindingFlags.NonPublic))
                {
                    UIAction uiaction = methodInfo.GetCustomAttributes(typeof(UIAction), true).FirstOrDefault() as UIAction;
                    if (uiaction != null)
                        parserParams.actions.Add(uiaction.id, new BSMLAction(host, methodInfo));
                }

                foreach (FieldInfo fieldInfo in host.GetType().GetFields(BindingFlags.Instance | BindingFlags.Static | BindingFlags.Public | BindingFlags.NonPublic))
                {
                    UIValue uivalue = fieldInfo.GetCustomAttributes(typeof(UIValue), true).FirstOrDefault() as UIValue;
                    if (uivalue != null)
                        parserParams.values.Add(uivalue.id, new BSMLFieldValue(host, fieldInfo));

                    UIParams uiParams = fieldInfo.GetCustomAttributes(typeof(UIParams), true).FirstOrDefault() as UIParams;
                    if (uiParams != null)
                        fieldInfo.SetValue(host, parserParams);
                }

                foreach (PropertyInfo propertyInfo in host.GetType().GetProperties(BindingFlags.Instance | BindingFlags.Static | BindingFlags.Public | BindingFlags.NonPublic))
                {
                    UIValue uivalue = propertyInfo.GetCustomAttributes(typeof(UIValue), true).FirstOrDefault() as UIValue;
                    if (uivalue != null)
                    {
                        parserParams.values.Add(uivalue.id, new BSMLPropertyValue(host, propertyInfo));
                    }
                }
            }

            IEnumerable<ComponentTypeWithData> componentInfo = Enumerable.Empty<ComponentTypeWithData>();
            foreach (XmlNode node in parentNode.ChildNodes)
            {
                HandleNode(node, parent, parserParams, out IEnumerable<ComponentTypeWithData> components);
                componentInfo = componentInfo.Concat(components);
            }

            foreach (KeyValuePair<string, BSMLAction> action in parserParams.actions.Where(x => x.Key.StartsWith(SUBSCRIVE_EVENT_ACTION_PREFIX)))
                parserParams.AddEvent(action.Key.Substring(1), delegate { action.Value.Invoke(); });

            foreach (ComponentTypeWithData component in componentInfo)
                component.typeHandler.HandleTypeAfterParse(component, parserParams);

            parserParams.EmitEvent("post-parse");

            return parserParams;
        }

        public void HandleNode(XmlNode node, GameObject parent, BSMLParserParams parserParams, out IEnumerable<ComponentTypeWithData> componentInfo)
        {
            if (node.Name.StartsWith(MACRO_PREFIX))
                HandleMacroNode(node, parent, parserParams, out componentInfo);
            else
                HandleTagNode(node, parent, parserParams, out componentInfo);
        }
        private void HandleTagNode(XmlNode node, GameObject parent, BSMLParserParams parserParams, out IEnumerable<ComponentTypeWithData> componentInfo)
        {

            if (!tags.TryGetValue(node.Name, out BSMLTag currentTag))
                throw new Exception("Tag type '" + node.Name + "' not found");

            GameObject currentNode = currentTag.CreateObject(parent.transform);

            List<ComponentTypeWithData> componentTypes = new List<ComponentTypeWithData>();
            foreach (TypeHandler typeHandler in typeHandlers)
            {
                Type type = (typeHandler.GetType().GetCustomAttributes(typeof(ComponentHandler), true).FirstOrDefault() as ComponentHandler)?.type;
<<<<<<< HEAD
                if(type == null)
=======
                if (type == null)
>>>>>>> aa0669a2
                    continue;
                Component component = GetExternalComponent(currentNode, type);
                if (component != null)
                {
                    ComponentTypeWithData componentType = new ComponentTypeWithData();
                    componentType.data = GetParameters(node, typeHandler.CachedProps, parserParams, out Dictionary<string, BSMLValue> valueMap);
                    componentType.valueMap = valueMap;
                    componentType.typeHandler = typeHandler;
                    componentType.component = component;
                    componentTypes.Add(componentType);
                }
            }
            foreach (ComponentTypeWithData componentType in componentTypes)
            {
                componentType.typeHandler.HandleType(componentType, parserParams);

            }

            object host = parserParams.host;
            if (host != null && node.Attributes["id"] != null)
            {
                foreach (FieldInfo fieldInfo in host.GetType().GetFields(BindingFlags.Instance | BindingFlags.NonPublic | BindingFlags.Public))
                {
                    UIComponent uicomponent = fieldInfo.GetCustomAttributes(typeof(UIComponent), true).FirstOrDefault() as UIComponent;
                    if (uicomponent != null && uicomponent.id == node.Attributes["id"].Value)
                        fieldInfo.SetValue(host, GetExternalComponent(currentNode, fieldInfo.FieldType));

                    UIObject uiobject = fieldInfo.GetCustomAttributes(typeof(UIObject), true).FirstOrDefault() as UIObject;
                    if (uiobject != null && uiobject.id == node.Attributes["id"].Value)
                        fieldInfo.SetValue(host, currentNode);
                }
            }
            if (node.Attributes["tags"] != null)
                parserParams.AddObjectTags(currentNode, node.Attributes["tags"].Value.Split(','));

            IEnumerable<ComponentTypeWithData> childrenComponents = Enumerable.Empty<ComponentTypeWithData>();
            if (currentTag.AddChildren)
                foreach (XmlNode childNode in node.ChildNodes)
                {
                    HandleNode(childNode, currentNode, parserParams, out IEnumerable<ComponentTypeWithData> children);
                    childrenComponents = childrenComponents.Concat(children);
                }

            foreach (ComponentTypeWithData componentType in componentTypes)
            {
                componentType.typeHandler.HandleTypeAfterChildren(componentType, parserParams);
            }

            componentInfo = componentTypes.Concat(childrenComponents);
        }

        private Component GetExternalComponent(GameObject gameObject, Type type)
        {
            Component component = null;
            ExternalComponents externalComponents = gameObject.GetComponent<ExternalComponents>();
            if (externalComponents != null)
            {
                foreach (Component externalComponent in externalComponents.components)
                {
                    if (type.IsAssignableFrom(externalComponent.GetType()))
                        component = externalComponent;
                }
            }

            if (component == null)
                component = gameObject.GetComponent(type);

            return component;
        }

        private void HandleMacroNode(XmlNode node, GameObject parent, BSMLParserParams parserParams, out IEnumerable<ComponentTypeWithData> components)
        {
            if (!macros.TryGetValue(node.Name, out BSMLMacro currentMacro))
                throw new Exception("Macro type '" + node.Name + "' not found");

            Dictionary<string, string> properties = GetParameters(node, currentMacro.CachedProps, parserParams, out _);
            currentMacro.Execute(node, parent, properties, parserParams, out components);
        }

        private Dictionary<string, string> GetParameters(XmlNode node, Dictionary<string, string[]> properties, BSMLParserParams parserParams, out Dictionary<string, BSMLValue> valueMap)
        {
            Dictionary<string, string> parameters = new Dictionary<string, string>();
            bool isNotifyHost = parserParams.host == null ? false : typeof(INotifiableHost).IsAssignableFrom(parserParams.host.GetType());
            valueMap = new Dictionary<string, BSMLValue>();
            foreach (KeyValuePair<string, string[]> propertyAliases in properties)
            {
                List<string> aliasList = new List<string>(propertyAliases.Value);
                if (!aliasList.Contains(propertyAliases.Key))
                    aliasList.Add(propertyAliases.Key);
                foreach (string alias in aliasList)
                {
                    if (node.Attributes[alias] != null)
                    {
                        string value = node.Attributes[alias].Value;
                        if (value.StartsWith(RETRIEVE_VALUE_PREFIX))
                        {
                            try
                            {
                                string valueID = value.Substring(1);
                                if (!parserParams.values.TryGetValue(valueID, out BSMLValue uiValue) || uiValue == null)
                                    throw new Exception("No UIValue exists with the id '" + valueID + "'");
                                parameters.Add(propertyAliases.Key, uiValue.GetValue()?.InvariantToString());
                                valueMap.Add(propertyAliases.Key, uiValue);
                            }
                            catch (Exception)
                            {
                                Logger.log?.Error($"Error parsing '{propertyAliases.Key}'='{value}' in {parserParams.host?.GetType().FullName}");
                                throw;
                            }
                        }
                        else
                        {
                            parameters.Add(propertyAliases.Key, value);
                        }

                        break;
                    }
                    if (alias == "_children")
                    {
                        parameters.Add(propertyAliases.Key, node.InnerXml);
                    }
                }
            }
            return parameters;
        }

        public struct ComponentTypeWithData
        {
            public TypeHandler typeHandler;
            public Component component;
            public Dictionary<string, string> data;
            public Dictionary<string, BSMLValue> valueMap;
        }
    }
}
<|MERGE_RESOLUTION|>--- conflicted
+++ resolved
@@ -1,318 +1,314 @@
-﻿using BeatSaberMarkupLanguage.Attributes;
-using BeatSaberMarkupLanguage.Components;
-using BeatSaberMarkupLanguage.Macros;
-using BeatSaberMarkupLanguage.Notify;
-using BeatSaberMarkupLanguage.Parser;
-using BeatSaberMarkupLanguage.Tags;
-using BeatSaberMarkupLanguage.TypeHandlers;
-using System;
-using System.Collections.Generic;
-using System.IO;
-using System.Linq;
-using System.Reflection;
-using System.Xml;
-using UnityEngine;
-
-namespace BeatSaberMarkupLanguage
-{
-    public class BSMLParser : PersistentSingleton<BSMLParser>
-    {
-        internal static string MACRO_PREFIX => "macro.";
-        internal static string RETRIEVE_VALUE_PREFIX => "~";
-        internal static string SUBSCRIVE_EVENT_ACTION_PREFIX => "#";
-
-        private Dictionary<string, BSMLTag> tags = new Dictionary<string, BSMLTag>();
-        private Dictionary<string, BSMLMacro> macros = new Dictionary<string, BSMLMacro>();
-        private List<TypeHandler> typeHandlers;
-
-        private XmlDocument doc = new XmlDocument();
-        private XmlReaderSettings readerSettings = new XmlReaderSettings();
-
-        public void Awake()
-        {
-            readerSettings.IgnoreComments = true;
-
-            foreach (BSMLTag tag in Utilities.GetListOfType<BSMLTag>())
-                RegisterTag(tag);
-
-            foreach (BSMLMacro macro in Utilities.GetListOfType<BSMLMacro>())
-                RegisterMacro(macro);
-
-            typeHandlers = Utilities.GetListOfType<TypeHandler>();
-            foreach (TypeHandler typeHandler in typeHandlers.ToArray())
-            {
-                Type type = (typeHandler.GetType().GetCustomAttributes(typeof(ComponentHandler), true).FirstOrDefault() as ComponentHandler)?.type;
-                if (type == null)
-                {
-                    Logger.log.Warn($"TypeHandler {typeHandler.GetType().FullName} does not have the [ComponentHandler] attribute and will be ignored.");
-                    typeHandlers.Remove(typeHandler);
-                }
-            }
-        }
-
-        public void MenuSceneLoaded()
-        {
-            foreach (BSMLTag tag in tags.Values)
-            {
-                if (!tag.isInitialized)
-                {
-                    tag.Setup();
-                    tag.isInitialized = true;
-                }
-            }
-
-#if false//don't worry about this, it's for the docs
-            string contents = "";
-            foreach (BSMLTag tag in Utilities.GetListOfType<BSMLTag>())
-            {
-                tag.Setup();
-                contents += $"- type: {tag.GetType().Name}\n";
-                contents += $"  aliases:\n";
-                foreach (string alias in tag.Aliases)
-                    contents += $"  - {alias}\n";
-                contents += $"  components:\n";
-                GameObject currentNode = tag.CreateObject(transform);
-                foreach (TypeHandler typeHandler in typeHandlers)
-                {
-                    Type type = (typeHandler.GetType().GetCustomAttributes(typeof(ComponentHandler), true).FirstOrDefault() as ComponentHandler).type;
-                    if (GetExternalComponent(currentNode, type) != null)
-                        contents += $"  - {type.Name}\n";
-                }
-            }
-            File.WriteAllText(Path.Combine(Environment.CurrentDirectory, "Tags.yml"), contents);
-#endif
-        }
-
-        public void RegisterTag(BSMLTag tag)
-        {
-            foreach (string alias in tag.Aliases)
-                tags.Add(alias, tag);
-        }
-        public void RegisterMacro(BSMLMacro macro)
-        {
-            foreach (string alias in macro.Aliases)
-                macros.Add(MACRO_PREFIX + alias, macro);
-        }
-
-        public void RegisterTypeHandler(TypeHandler typeHandler)
-        {
-            typeHandlers.Add(typeHandler);
-        }
-
-        public BSMLParserParams Parse(string content, GameObject parent, object host = null)
-        {
-            doc.Load(XmlReader.Create(new StringReader(content), readerSettings));
-            return Parse(doc, parent, host);
-        }
-
-        public BSMLParserParams Parse(XmlNode parentNode, GameObject parent, object host = null)
-        {
-            BSMLParserParams parserParams = new BSMLParserParams();
-            parserParams.host = host;
-            if (host != null)
-            {
-                foreach (MethodInfo methodInfo in host.GetType().GetMethods(BindingFlags.Instance | BindingFlags.Static | BindingFlags.Public | BindingFlags.NonPublic))
-                {
-                    UIAction uiaction = methodInfo.GetCustomAttributes(typeof(UIAction), true).FirstOrDefault() as UIAction;
-                    if (uiaction != null)
-                        parserParams.actions.Add(uiaction.id, new BSMLAction(host, methodInfo));
-                }
-
-                foreach (FieldInfo fieldInfo in host.GetType().GetFields(BindingFlags.Instance | BindingFlags.Static | BindingFlags.Public | BindingFlags.NonPublic))
-                {
-                    UIValue uivalue = fieldInfo.GetCustomAttributes(typeof(UIValue), true).FirstOrDefault() as UIValue;
-                    if (uivalue != null)
-                        parserParams.values.Add(uivalue.id, new BSMLFieldValue(host, fieldInfo));
-
-                    UIParams uiParams = fieldInfo.GetCustomAttributes(typeof(UIParams), true).FirstOrDefault() as UIParams;
-                    if (uiParams != null)
-                        fieldInfo.SetValue(host, parserParams);
-                }
-
-                foreach (PropertyInfo propertyInfo in host.GetType().GetProperties(BindingFlags.Instance | BindingFlags.Static | BindingFlags.Public | BindingFlags.NonPublic))
-                {
-                    UIValue uivalue = propertyInfo.GetCustomAttributes(typeof(UIValue), true).FirstOrDefault() as UIValue;
-                    if (uivalue != null)
-                    {
-                        parserParams.values.Add(uivalue.id, new BSMLPropertyValue(host, propertyInfo));
-                    }
-                }
-            }
-
-            IEnumerable<ComponentTypeWithData> componentInfo = Enumerable.Empty<ComponentTypeWithData>();
-            foreach (XmlNode node in parentNode.ChildNodes)
-            {
-                HandleNode(node, parent, parserParams, out IEnumerable<ComponentTypeWithData> components);
-                componentInfo = componentInfo.Concat(components);
-            }
-
-            foreach (KeyValuePair<string, BSMLAction> action in parserParams.actions.Where(x => x.Key.StartsWith(SUBSCRIVE_EVENT_ACTION_PREFIX)))
-                parserParams.AddEvent(action.Key.Substring(1), delegate { action.Value.Invoke(); });
-
-            foreach (ComponentTypeWithData component in componentInfo)
-                component.typeHandler.HandleTypeAfterParse(component, parserParams);
-
-            parserParams.EmitEvent("post-parse");
-
-            return parserParams;
-        }
-
-        public void HandleNode(XmlNode node, GameObject parent, BSMLParserParams parserParams, out IEnumerable<ComponentTypeWithData> componentInfo)
-        {
-            if (node.Name.StartsWith(MACRO_PREFIX))
-                HandleMacroNode(node, parent, parserParams, out componentInfo);
-            else
-                HandleTagNode(node, parent, parserParams, out componentInfo);
-        }
-        private void HandleTagNode(XmlNode node, GameObject parent, BSMLParserParams parserParams, out IEnumerable<ComponentTypeWithData> componentInfo)
-        {
-
-            if (!tags.TryGetValue(node.Name, out BSMLTag currentTag))
-                throw new Exception("Tag type '" + node.Name + "' not found");
-
-            GameObject currentNode = currentTag.CreateObject(parent.transform);
-
-            List<ComponentTypeWithData> componentTypes = new List<ComponentTypeWithData>();
-            foreach (TypeHandler typeHandler in typeHandlers)
-            {
-                Type type = (typeHandler.GetType().GetCustomAttributes(typeof(ComponentHandler), true).FirstOrDefault() as ComponentHandler)?.type;
-<<<<<<< HEAD
-                if(type == null)
-=======
-                if (type == null)
->>>>>>> aa0669a2
-                    continue;
-                Component component = GetExternalComponent(currentNode, type);
-                if (component != null)
-                {
-                    ComponentTypeWithData componentType = new ComponentTypeWithData();
-                    componentType.data = GetParameters(node, typeHandler.CachedProps, parserParams, out Dictionary<string, BSMLValue> valueMap);
-                    componentType.valueMap = valueMap;
-                    componentType.typeHandler = typeHandler;
-                    componentType.component = component;
-                    componentTypes.Add(componentType);
-                }
-            }
-            foreach (ComponentTypeWithData componentType in componentTypes)
-            {
-                componentType.typeHandler.HandleType(componentType, parserParams);
-
-            }
-
-            object host = parserParams.host;
-            if (host != null && node.Attributes["id"] != null)
-            {
-                foreach (FieldInfo fieldInfo in host.GetType().GetFields(BindingFlags.Instance | BindingFlags.NonPublic | BindingFlags.Public))
-                {
-                    UIComponent uicomponent = fieldInfo.GetCustomAttributes(typeof(UIComponent), true).FirstOrDefault() as UIComponent;
-                    if (uicomponent != null && uicomponent.id == node.Attributes["id"].Value)
-                        fieldInfo.SetValue(host, GetExternalComponent(currentNode, fieldInfo.FieldType));
-
-                    UIObject uiobject = fieldInfo.GetCustomAttributes(typeof(UIObject), true).FirstOrDefault() as UIObject;
-                    if (uiobject != null && uiobject.id == node.Attributes["id"].Value)
-                        fieldInfo.SetValue(host, currentNode);
-                }
-            }
-            if (node.Attributes["tags"] != null)
-                parserParams.AddObjectTags(currentNode, node.Attributes["tags"].Value.Split(','));
-
-            IEnumerable<ComponentTypeWithData> childrenComponents = Enumerable.Empty<ComponentTypeWithData>();
-            if (currentTag.AddChildren)
-                foreach (XmlNode childNode in node.ChildNodes)
-                {
-                    HandleNode(childNode, currentNode, parserParams, out IEnumerable<ComponentTypeWithData> children);
-                    childrenComponents = childrenComponents.Concat(children);
-                }
-
-            foreach (ComponentTypeWithData componentType in componentTypes)
-            {
-                componentType.typeHandler.HandleTypeAfterChildren(componentType, parserParams);
-            }
-
-            componentInfo = componentTypes.Concat(childrenComponents);
-        }
-
-        private Component GetExternalComponent(GameObject gameObject, Type type)
-        {
-            Component component = null;
-            ExternalComponents externalComponents = gameObject.GetComponent<ExternalComponents>();
-            if (externalComponents != null)
-            {
-                foreach (Component externalComponent in externalComponents.components)
-                {
-                    if (type.IsAssignableFrom(externalComponent.GetType()))
-                        component = externalComponent;
-                }
-            }
-
-            if (component == null)
-                component = gameObject.GetComponent(type);
-
-            return component;
-        }
-
-        private void HandleMacroNode(XmlNode node, GameObject parent, BSMLParserParams parserParams, out IEnumerable<ComponentTypeWithData> components)
-        {
-            if (!macros.TryGetValue(node.Name, out BSMLMacro currentMacro))
-                throw new Exception("Macro type '" + node.Name + "' not found");
-
-            Dictionary<string, string> properties = GetParameters(node, currentMacro.CachedProps, parserParams, out _);
-            currentMacro.Execute(node, parent, properties, parserParams, out components);
-        }
-
-        private Dictionary<string, string> GetParameters(XmlNode node, Dictionary<string, string[]> properties, BSMLParserParams parserParams, out Dictionary<string, BSMLValue> valueMap)
-        {
-            Dictionary<string, string> parameters = new Dictionary<string, string>();
-            bool isNotifyHost = parserParams.host == null ? false : typeof(INotifiableHost).IsAssignableFrom(parserParams.host.GetType());
-            valueMap = new Dictionary<string, BSMLValue>();
-            foreach (KeyValuePair<string, string[]> propertyAliases in properties)
-            {
-                List<string> aliasList = new List<string>(propertyAliases.Value);
-                if (!aliasList.Contains(propertyAliases.Key))
-                    aliasList.Add(propertyAliases.Key);
-                foreach (string alias in aliasList)
-                {
-                    if (node.Attributes[alias] != null)
-                    {
-                        string value = node.Attributes[alias].Value;
-                        if (value.StartsWith(RETRIEVE_VALUE_PREFIX))
-                        {
-                            try
-                            {
-                                string valueID = value.Substring(1);
-                                if (!parserParams.values.TryGetValue(valueID, out BSMLValue uiValue) || uiValue == null)
-                                    throw new Exception("No UIValue exists with the id '" + valueID + "'");
-                                parameters.Add(propertyAliases.Key, uiValue.GetValue()?.InvariantToString());
-                                valueMap.Add(propertyAliases.Key, uiValue);
-                            }
-                            catch (Exception)
-                            {
-                                Logger.log?.Error($"Error parsing '{propertyAliases.Key}'='{value}' in {parserParams.host?.GetType().FullName}");
-                                throw;
-                            }
-                        }
-                        else
-                        {
-                            parameters.Add(propertyAliases.Key, value);
-                        }
-
-                        break;
-                    }
-                    if (alias == "_children")
-                    {
-                        parameters.Add(propertyAliases.Key, node.InnerXml);
-                    }
-                }
-            }
-            return parameters;
-        }
-
-        public struct ComponentTypeWithData
-        {
-            public TypeHandler typeHandler;
-            public Component component;
-            public Dictionary<string, string> data;
-            public Dictionary<string, BSMLValue> valueMap;
-        }
-    }
-}
+﻿using BeatSaberMarkupLanguage.Attributes;
+using BeatSaberMarkupLanguage.Components;
+using BeatSaberMarkupLanguage.Macros;
+using BeatSaberMarkupLanguage.Notify;
+using BeatSaberMarkupLanguage.Parser;
+using BeatSaberMarkupLanguage.Tags;
+using BeatSaberMarkupLanguage.TypeHandlers;
+using System;
+using System.Collections.Generic;
+using System.IO;
+using System.Linq;
+using System.Reflection;
+using System.Xml;
+using UnityEngine;
+
+namespace BeatSaberMarkupLanguage
+{
+    public class BSMLParser : PersistentSingleton<BSMLParser>
+    {
+        internal static string MACRO_PREFIX => "macro.";
+        internal static string RETRIEVE_VALUE_PREFIX => "~";
+        internal static string SUBSCRIVE_EVENT_ACTION_PREFIX => "#";
+
+        private Dictionary<string, BSMLTag> tags = new Dictionary<string, BSMLTag>();
+        private Dictionary<string, BSMLMacro> macros = new Dictionary<string, BSMLMacro>();
+        private List<TypeHandler> typeHandlers;
+
+        private XmlDocument doc = new XmlDocument();
+        private XmlReaderSettings readerSettings = new XmlReaderSettings();
+
+        public void Awake()
+        {
+            readerSettings.IgnoreComments = true;
+
+            foreach (BSMLTag tag in Utilities.GetListOfType<BSMLTag>())
+                RegisterTag(tag);
+
+            foreach (BSMLMacro macro in Utilities.GetListOfType<BSMLMacro>())
+                RegisterMacro(macro);
+
+            typeHandlers = Utilities.GetListOfType<TypeHandler>();
+            foreach (TypeHandler typeHandler in typeHandlers.ToArray())
+            {
+                Type type = (typeHandler.GetType().GetCustomAttributes(typeof(ComponentHandler), true).FirstOrDefault() as ComponentHandler)?.type;
+                if (type == null)
+                {
+                    Logger.log.Warn($"TypeHandler {typeHandler.GetType().FullName} does not have the [ComponentHandler] attribute and will be ignored.");
+                    typeHandlers.Remove(typeHandler);
+                }
+            }
+        }
+
+        public void MenuSceneLoaded()
+        {
+            foreach (BSMLTag tag in tags.Values)
+            {
+                if (!tag.isInitialized)
+                {
+                    tag.Setup();
+                    tag.isInitialized = true;
+                }
+            }
+
+#if false//don't worry about this, it's for the docs
+            string contents = "";
+            foreach (BSMLTag tag in Utilities.GetListOfType<BSMLTag>())
+            {
+                tag.Setup();
+                contents += $"- type: {tag.GetType().Name}\n";
+                contents += $"  aliases:\n";
+                foreach (string alias in tag.Aliases)
+                    contents += $"  - {alias}\n";
+                contents += $"  components:\n";
+                GameObject currentNode = tag.CreateObject(transform);
+                foreach (TypeHandler typeHandler in typeHandlers)
+                {
+                    Type type = (typeHandler.GetType().GetCustomAttributes(typeof(ComponentHandler), true).FirstOrDefault() as ComponentHandler).type;
+                    if (GetExternalComponent(currentNode, type) != null)
+                        contents += $"  - {type.Name}\n";
+                }
+            }
+            File.WriteAllText(Path.Combine(Environment.CurrentDirectory, "Tags.yml"), contents);
+#endif
+        }
+
+        public void RegisterTag(BSMLTag tag)
+        {
+            foreach (string alias in tag.Aliases)
+                tags.Add(alias, tag);
+        }
+        public void RegisterMacro(BSMLMacro macro)
+        {
+            foreach (string alias in macro.Aliases)
+                macros.Add(MACRO_PREFIX + alias, macro);
+        }
+
+        public void RegisterTypeHandler(TypeHandler typeHandler)
+        {
+            typeHandlers.Add(typeHandler);
+        }
+
+        public BSMLParserParams Parse(string content, GameObject parent, object host = null)
+        {
+            doc.Load(XmlReader.Create(new StringReader(content), readerSettings));
+            return Parse(doc, parent, host);
+        }
+
+        public BSMLParserParams Parse(XmlNode parentNode, GameObject parent, object host = null)
+        {
+            BSMLParserParams parserParams = new BSMLParserParams();
+            parserParams.host = host;
+            if (host != null)
+            {
+                foreach (MethodInfo methodInfo in host.GetType().GetMethods(BindingFlags.Instance | BindingFlags.Static | BindingFlags.Public | BindingFlags.NonPublic))
+                {
+                    UIAction uiaction = methodInfo.GetCustomAttributes(typeof(UIAction), true).FirstOrDefault() as UIAction;
+                    if (uiaction != null)
+                        parserParams.actions.Add(uiaction.id, new BSMLAction(host, methodInfo));
+                }
+
+                foreach (FieldInfo fieldInfo in host.GetType().GetFields(BindingFlags.Instance | BindingFlags.Static | BindingFlags.Public | BindingFlags.NonPublic))
+                {
+                    UIValue uivalue = fieldInfo.GetCustomAttributes(typeof(UIValue), true).FirstOrDefault() as UIValue;
+                    if (uivalue != null)
+                        parserParams.values.Add(uivalue.id, new BSMLFieldValue(host, fieldInfo));
+
+                    UIParams uiParams = fieldInfo.GetCustomAttributes(typeof(UIParams), true).FirstOrDefault() as UIParams;
+                    if (uiParams != null)
+                        fieldInfo.SetValue(host, parserParams);
+                }
+
+                foreach (PropertyInfo propertyInfo in host.GetType().GetProperties(BindingFlags.Instance | BindingFlags.Static | BindingFlags.Public | BindingFlags.NonPublic))
+                {
+                    UIValue uivalue = propertyInfo.GetCustomAttributes(typeof(UIValue), true).FirstOrDefault() as UIValue;
+                    if (uivalue != null)
+                    {
+                        parserParams.values.Add(uivalue.id, new BSMLPropertyValue(host, propertyInfo));
+                    }
+                }
+            }
+
+            IEnumerable<ComponentTypeWithData> componentInfo = Enumerable.Empty<ComponentTypeWithData>();
+            foreach (XmlNode node in parentNode.ChildNodes)
+            {
+                HandleNode(node, parent, parserParams, out IEnumerable<ComponentTypeWithData> components);
+                componentInfo = componentInfo.Concat(components);
+            }
+
+            foreach (KeyValuePair<string, BSMLAction> action in parserParams.actions.Where(x => x.Key.StartsWith(SUBSCRIVE_EVENT_ACTION_PREFIX)))
+                parserParams.AddEvent(action.Key.Substring(1), delegate { action.Value.Invoke(); });
+
+            foreach (ComponentTypeWithData component in componentInfo)
+                component.typeHandler.HandleTypeAfterParse(component, parserParams);
+
+            parserParams.EmitEvent("post-parse");
+
+            return parserParams;
+        }
+
+        public void HandleNode(XmlNode node, GameObject parent, BSMLParserParams parserParams, out IEnumerable<ComponentTypeWithData> componentInfo)
+        {
+            if (node.Name.StartsWith(MACRO_PREFIX))
+                HandleMacroNode(node, parent, parserParams, out componentInfo);
+            else
+                HandleTagNode(node, parent, parserParams, out componentInfo);
+        }
+        private void HandleTagNode(XmlNode node, GameObject parent, BSMLParserParams parserParams, out IEnumerable<ComponentTypeWithData> componentInfo)
+        {
+
+            if (!tags.TryGetValue(node.Name, out BSMLTag currentTag))
+                throw new Exception("Tag type '" + node.Name + "' not found");
+
+            GameObject currentNode = currentTag.CreateObject(parent.transform);
+
+            List<ComponentTypeWithData> componentTypes = new List<ComponentTypeWithData>();
+            foreach (TypeHandler typeHandler in typeHandlers)
+            {
+                Type type = (typeHandler.GetType().GetCustomAttributes(typeof(ComponentHandler), true).FirstOrDefault() as ComponentHandler)?.type;
+                if (type == null)
+                    continue;
+                Component component = GetExternalComponent(currentNode, type);
+                if (component != null)
+                {
+                    ComponentTypeWithData componentType = new ComponentTypeWithData();
+                    componentType.data = GetParameters(node, typeHandler.CachedProps, parserParams, out Dictionary<string, BSMLValue> valueMap);
+                    componentType.valueMap = valueMap;
+                    componentType.typeHandler = typeHandler;
+                    componentType.component = component;
+                    componentTypes.Add(componentType);
+                }
+            }
+            foreach (ComponentTypeWithData componentType in componentTypes)
+            {
+                componentType.typeHandler.HandleType(componentType, parserParams);
+
+            }
+
+            object host = parserParams.host;
+            if (host != null && node.Attributes["id"] != null)
+            {
+                foreach (FieldInfo fieldInfo in host.GetType().GetFields(BindingFlags.Instance | BindingFlags.NonPublic | BindingFlags.Public))
+                {
+                    UIComponent uicomponent = fieldInfo.GetCustomAttributes(typeof(UIComponent), true).FirstOrDefault() as UIComponent;
+                    if (uicomponent != null && uicomponent.id == node.Attributes["id"].Value)
+                        fieldInfo.SetValue(host, GetExternalComponent(currentNode, fieldInfo.FieldType));
+
+                    UIObject uiobject = fieldInfo.GetCustomAttributes(typeof(UIObject), true).FirstOrDefault() as UIObject;
+                    if (uiobject != null && uiobject.id == node.Attributes["id"].Value)
+                        fieldInfo.SetValue(host, currentNode);
+                }
+            }
+            if (node.Attributes["tags"] != null)
+                parserParams.AddObjectTags(currentNode, node.Attributes["tags"].Value.Split(','));
+
+            IEnumerable<ComponentTypeWithData> childrenComponents = Enumerable.Empty<ComponentTypeWithData>();
+            if (currentTag.AddChildren)
+                foreach (XmlNode childNode in node.ChildNodes)
+                {
+                    HandleNode(childNode, currentNode, parserParams, out IEnumerable<ComponentTypeWithData> children);
+                    childrenComponents = childrenComponents.Concat(children);
+                }
+
+            foreach (ComponentTypeWithData componentType in componentTypes)
+            {
+                componentType.typeHandler.HandleTypeAfterChildren(componentType, parserParams);
+            }
+
+            componentInfo = componentTypes.Concat(childrenComponents);
+        }
+
+        private Component GetExternalComponent(GameObject gameObject, Type type)
+        {
+            Component component = null;
+            ExternalComponents externalComponents = gameObject.GetComponent<ExternalComponents>();
+            if (externalComponents != null)
+            {
+                foreach (Component externalComponent in externalComponents.components)
+                {
+                    if (type.IsAssignableFrom(externalComponent.GetType()))
+                        component = externalComponent;
+                }
+            }
+
+            if (component == null)
+                component = gameObject.GetComponent(type);
+
+            return component;
+        }
+
+        private void HandleMacroNode(XmlNode node, GameObject parent, BSMLParserParams parserParams, out IEnumerable<ComponentTypeWithData> components)
+        {
+            if (!macros.TryGetValue(node.Name, out BSMLMacro currentMacro))
+                throw new Exception("Macro type '" + node.Name + "' not found");
+
+            Dictionary<string, string> properties = GetParameters(node, currentMacro.CachedProps, parserParams, out _);
+            currentMacro.Execute(node, parent, properties, parserParams, out components);
+        }
+
+        private Dictionary<string, string> GetParameters(XmlNode node, Dictionary<string, string[]> properties, BSMLParserParams parserParams, out Dictionary<string, BSMLValue> valueMap)
+        {
+            Dictionary<string, string> parameters = new Dictionary<string, string>();
+            bool isNotifyHost = parserParams.host == null ? false : typeof(INotifiableHost).IsAssignableFrom(parserParams.host.GetType());
+            valueMap = new Dictionary<string, BSMLValue>();
+            foreach (KeyValuePair<string, string[]> propertyAliases in properties)
+            {
+                List<string> aliasList = new List<string>(propertyAliases.Value);
+                if (!aliasList.Contains(propertyAliases.Key))
+                    aliasList.Add(propertyAliases.Key);
+                foreach (string alias in aliasList)
+                {
+                    if (node.Attributes[alias] != null)
+                    {
+                        string value = node.Attributes[alias].Value;
+                        if (value.StartsWith(RETRIEVE_VALUE_PREFIX))
+                        {
+                            try
+                            {
+                                string valueID = value.Substring(1);
+                                if (!parserParams.values.TryGetValue(valueID, out BSMLValue uiValue) || uiValue == null)
+                                    throw new Exception("No UIValue exists with the id '" + valueID + "'");
+                                parameters.Add(propertyAliases.Key, uiValue.GetValue()?.InvariantToString());
+                                valueMap.Add(propertyAliases.Key, uiValue);
+                            }
+                            catch (Exception)
+                            {
+                                Logger.log?.Error($"Error parsing '{propertyAliases.Key}'='{value}' in {parserParams.host?.GetType().FullName}");
+                                throw;
+                            }
+                        }
+                        else
+                        {
+                            parameters.Add(propertyAliases.Key, value);
+                        }
+
+                        break;
+                    }
+                    if (alias == "_children")
+                    {
+                        parameters.Add(propertyAliases.Key, node.InnerXml);
+                    }
+                }
+            }
+            return parameters;
+        }
+
+        public struct ComponentTypeWithData
+        {
+            public TypeHandler typeHandler;
+            public Component component;
+            public Dictionary<string, string> data;
+            public Dictionary<string, BSMLValue> valueMap;
+        }
+    }
+}