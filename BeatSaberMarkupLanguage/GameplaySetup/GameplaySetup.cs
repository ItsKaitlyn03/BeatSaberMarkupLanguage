﻿using BeatSaberMarkupLanguage.Attributes;
using IPA.Utilities;
using System.Collections.Generic;
using System.Linq;
using System.Reflection;
using TMPro;
using UnityEngine;
using UnityEngine.UI;

namespace BeatSaberMarkupLanguage.GameplaySetup
{
    public class GameplaySetup : PersistentSingleton<GameplaySetup>
    {
        private static readonly FieldAccessor<LayoutGroup, List<RectTransform>>.Accessor LayoutGroupChildren = FieldAccessor<LayoutGroup, List<RectTransform>>.GetAccessor("m_RectChildren");
        private GameplaySetupViewController gameplaySetupViewController;
        private LayoutGroup layoutGroup;

        [UIValue("vanilla-items")]
        private List<Transform> vanillaItems = new List<Transform>();

        [UIValue("mod-menus")]
        private List<object> menus = new List<object>();

        internal void Setup()
        {
            if (menus.Count == 0) return;
            gameplaySetupViewController = Resources.FindObjectsOfTypeAll<GameplaySetupViewController>().First();
            vanillaItems.Clear();
            foreach(Transform transform in gameplaySetupViewController.transform)
            {
                if (transform.name != "HeaderPanel")
                    vanillaItems.Add(transform);
            }
<<<<<<< HEAD
            (gameplaySetupViewController.transform.Find("TextSegmentedControl") as RectTransform).sizeDelta = new Vector2(0, 6);
=======
            (gameplaySetupViewController.transform.Find("HeaderPanel") as RectTransform).sizeDelta = new Vector2(90, 6);
            var textSegmentedControl = gameplaySetupViewController.transform.Find("TextSegmentedControl") as RectTransform;
            layoutGroup = textSegmentedControl.GetComponent<LayoutGroup>();
            textSegmentedControl.anchoredPosition = new Vector2(0, -13);
>>>>>>> 7720ba5c
            BSMLParser.instance.Parse(Utilities.GetResourceContent(Assembly.GetExecutingAssembly(), "BeatSaberMarkupLanguage.Views.gameplay-setup.bsml"), gameplaySetupViewController.gameObject, this);
            
            gameplaySetupViewController.didActivateEvent += GameplaySetupDidActivate;
        }

        private void GameplaySetupDidActivate(bool firstActivation, bool addedToHierarchy, bool screenSystemEnabling)
        {
            LayoutGroupChildren(ref layoutGroup).Clear();

            MenuType menuType;
            switch (BeatSaberUI.MainFlowCoordinator.YoungestChildFlowCoordinatorOrSelf())
            {
                case CampaignFlowCoordinator _:
                    menuType = MenuType.Campaign;
                    break;
                case SinglePlayerLevelSelectionFlowCoordinator _:
                    menuType = MenuType.Solo;
                    break;
                case HostGameServerLobbyFlowCoordinator _:
                case QuickPlayLobbyFlowCoordinator _:
                case GameServerLobbyFlowCoordinator _:
                    menuType = MenuType.Online;
                    break;
                default:
                    menuType = MenuType.Custom;
                    break;
            }
            foreach (GameplaySetupMenu menu in menus)
                menu.SetVisible(menu.IsMenuType(menuType));
        }

        public void AddTab(string name, string resource, object host)
        {
            AddTab(Assembly.GetCallingAssembly(), name, resource, host, MenuType.All);
        }

        public void AddTab(string name, string resource, object host, MenuType menuType)
        {
            AddTab(Assembly.GetCallingAssembly(), name, resource, host, menuType);
        }

        private void AddTab(Assembly assembly, string name, string resource, object host, MenuType menuType)
        {
            if (menus.Any(x => (x as GameplaySetupMenu).name == name))
                return;
            menus.Add(new GameplaySetupMenu(name, resource, host, assembly, menuType));
        }

        /// <summary>Warning, for now it will not be removed until fresh menu scene reload</summary>
        public void RemoveTab(string name)
        {
            IEnumerable<object> menu = menus.Where(x => (x as GameplaySetupMenu).name == name);
            if (menu.Count() > 0)
                menus.Remove(menu.FirstOrDefault());
        }
    }
}<|MERGE_RESOLUTION|>--- conflicted
+++ resolved
@@ -31,14 +31,7 @@
                 if (transform.name != "HeaderPanel")
                     vanillaItems.Add(transform);
             }
-<<<<<<< HEAD
             (gameplaySetupViewController.transform.Find("TextSegmentedControl") as RectTransform).sizeDelta = new Vector2(0, 6);
-=======
-            (gameplaySetupViewController.transform.Find("HeaderPanel") as RectTransform).sizeDelta = new Vector2(90, 6);
-            var textSegmentedControl = gameplaySetupViewController.transform.Find("TextSegmentedControl") as RectTransform;
-            layoutGroup = textSegmentedControl.GetComponent<LayoutGroup>();
-            textSegmentedControl.anchoredPosition = new Vector2(0, -13);
->>>>>>> 7720ba5c
             BSMLParser.instance.Parse(Utilities.GetResourceContent(Assembly.GetExecutingAssembly(), "BeatSaberMarkupLanguage.Views.gameplay-setup.bsml"), gameplaySetupViewController.gameObject, this);
             
             gameplaySetupViewController.didActivateEvent += GameplaySetupDidActivate;
